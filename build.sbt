--- conflicted
+++ resolved
@@ -12,11 +12,7 @@
   .settings(
     name               := "flink-scala-api",
     scalaVersion       := rootScalaVersion,
-<<<<<<< HEAD
-    crossScalaVersions := Seq("2.12.17", "2.13.11", rootScalaVersion),
-=======
-    crossScalaVersions := Seq("2.12.18", "2.13.10", rootScalaVersion),
->>>>>>> af70ba37
+    crossScalaVersions := Seq("2.12.18", "2.13.11", rootScalaVersion),
     libraryDependencies ++= Seq(
       "org.apache.flink"  % "flink-streaming-java"   % flinkVersion,
       "org.apache.flink"  % "flink-java"             % flinkVersion,
