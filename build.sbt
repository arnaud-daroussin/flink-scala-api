--- conflicted
+++ resolved
@@ -19,11 +19,7 @@
       "org.apache.flink"  % "flink-test-utils"       % flinkVersion % Test,
       "org.apache.flink"  % "flink-test-utils-junit" % flinkVersion % Test,
       ("org.apache.flink" % "flink-streaming-java"   % flinkVersion % Test).classifier("tests"),
-<<<<<<< HEAD
       "org.scalatest"    %% "scalatest"              % "3.2.16"     % Test,
-=======
-      "org.scalatest"    %% "scalatest"              % "3.2.12"     % Test,
->>>>>>> 6f0856bb
       "com.github.sbt"    % "junit-interface"        % "0.13.3"     % Test,
       "org.typelevel"    %% "cats-core"              % "2.7.0"      % Test
     ),
