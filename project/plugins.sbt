<<<<<<< HEAD
addSbtPlugin("org.xerial.sbt"   % "sbt-sonatype" % "3.9.21")
addSbtPlugin("com.github.sbt"   % "sbt-pgp"      % "2.1.2")
addSbtPlugin("org.scalameta"    % "sbt-scalafmt" % "2.5.0")
addSbtPlugin("com.github.sbt"   % "sbt-release"  % "1.1.0")
addSbtPlugin("org.scalameta"    % "sbt-mdoc"     % "2.3.7")
addSbtPlugin("com.typesafe.sbt" % "sbt-git"      % "1.0.2")
=======
addSbtPlugin("org.xerial.sbt" % "sbt-sonatype" % "3.9.21")
addSbtPlugin("com.github.sbt" % "sbt-pgp"      % "2.1.2")
addSbtPlugin("org.scalameta"  % "sbt-scalafmt" % "2.5.0")
addSbtPlugin("com.github.sbt" % "sbt-release"  % "1.1.0")
addSbtPlugin("org.scalameta"  % "sbt-mdoc"     % "2.2.24")
addSbtPlugin("com.github.sbt" % "sbt-git"      % "2.0.1")
>>>>>>> ebcdc3c9
<|MERGE_RESOLUTION|>--- conflicted
+++ resolved
@@ -1,15 +1,6 @@
-<<<<<<< HEAD
 addSbtPlugin("org.xerial.sbt"   % "sbt-sonatype" % "3.9.21")
 addSbtPlugin("com.github.sbt"   % "sbt-pgp"      % "2.1.2")
 addSbtPlugin("org.scalameta"    % "sbt-scalafmt" % "2.5.0")
 addSbtPlugin("com.github.sbt"   % "sbt-release"  % "1.1.0")
 addSbtPlugin("org.scalameta"    % "sbt-mdoc"     % "2.3.7")
-addSbtPlugin("com.typesafe.sbt" % "sbt-git"      % "1.0.2")
-=======
-addSbtPlugin("org.xerial.sbt" % "sbt-sonatype" % "3.9.21")
-addSbtPlugin("com.github.sbt" % "sbt-pgp"      % "2.1.2")
-addSbtPlugin("org.scalameta"  % "sbt-scalafmt" % "2.5.0")
-addSbtPlugin("com.github.sbt" % "sbt-release"  % "1.1.0")
-addSbtPlugin("org.scalameta"  % "sbt-mdoc"     % "2.2.24")
-addSbtPlugin("com.github.sbt" % "sbt-git"      % "2.0.1")
->>>>>>> ebcdc3c9
+addSbtPlugin("com.github.sbt"   % "sbt-git"      % "2.0.1")